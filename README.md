# Image Functions Library

Library for image pre-processing, with functions to handle and prepare images
for machine learning and image processing. This library accounts for functions
to: load and plot a group of images, pre-processing, choose ROI regions (may be
polygonal), choose points, get image properties, align and transform images
(including rotate, scale, etc.), filter signals and images (2D data), among
others.


1. Functins to Load and Plot
    - load_gray_images: loads all images from a folder, in grayscale;
    - load_color_images: loads all color images from a folder;
    - plot_gray_images: prints all grayscale images from a variable 'I';
    - plot_color_images: prints all color images from a variable 'I';
    - plot_gray: prints a grayscale image;
    - plot_bgr: prints a color image in BGR format;


2. Pre-Processing for Machine Learning and Computer Vision

<<<<<<< HEAD
 2.1. ROI and Handling (*Most Important Ones*)
=======
    2.1. ROI and Handling (*Most Important Ones*)
>>>>>>> f8817ac2
    - polyroi: GUI to creates a polygonal region of interest (ROI)
    - crop_image: GUI to creates a rectangular crop in an image
    - crop_multiple: crops multiple images using the same crop from 1st image
    - crop_poly_multiple: polygonal crop multiple images based on 1st cropping
    - choose_points: GUI to interact with the user to choose points in an image
    - imchoose: function to chose images in a given set of images (with GUI)
    - imroiprop: getting properties from an image ROI
    
    
<<<<<<< HEAD
 2.2. Image Alignment and Transformation
=======
    2.2. Image Alignment and Transformation
>>>>>>> f8817ac2
    - rotate2D: rotate points by an angle about a center;
    - flat2im: transforms a flat vector into a 2D image
    - im2flat: transforms a 2D image in a flat vector
    - im2label: GUI to transforms images in labels for image segmentation (*folder, new folder)
    - scale255: scales an image to the [0, 255] range
    - align_features: Aligh images with Feature-Based algorithm, from OpenCV (maybe not working)
    - align_ECC: image alignment using ECC algorithm from OpenCV (difuse image)
    - imwarp: function to warp a set of images using a warp matrix (maybe not working)
    
    
3. Filtering Images and Signals
    - filter_finder: study and find which filter to use (for signals, 1D)
    - highpass_gauss: high-pass Gaussian filter for images (2D)
    - highpass_fft: high-pass image (2D) filter based on FFT
    - lowpass_fft: low-pass image (2D) filter based on FFT
    - filt_hist: filtering histograms with zero/null values (removing zeros)


4. Bonus Functions
    - beep: making 'beeps' to help warning when a long algorithm has finished;
    - isoareas: complex function to measure pixels' intensity in adjacet areas ***
    - good_colormaps: visualizing best Matplotlib colormaps in an image
    - improfile: finds the pixels' intensity profile between two points (GUI) (maybe not working)
    

## How to Install

You can install using `pip`:
```pip install image-functions```
```
pip install image-functions
```

*OBS*: some functions use the 'pynput' and 'windsound' libraries, which may be
difficult to install and do not works on non-windows platforms. Comment these
library imports if there are problems during installation or loading.

@author: Marlon Rodrigues Garcia
@school: School of Engineering, Campus of Sao Joao da Boa Vista
@instit.: Sao Paulo State University (Unesp)
@contact: marlon.garcia@unesp.br<|MERGE_RESOLUTION|>--- conflicted
+++ resolved
@@ -19,11 +19,7 @@
 
 2. Pre-Processing for Machine Learning and Computer Vision
 
-<<<<<<< HEAD
- 2.1. ROI and Handling (*Most Important Ones*)
-=======
     2.1. ROI and Handling (*Most Important Ones*)
->>>>>>> f8817ac2
     - polyroi: GUI to creates a polygonal region of interest (ROI)
     - crop_image: GUI to creates a rectangular crop in an image
     - crop_multiple: crops multiple images using the same crop from 1st image
@@ -33,11 +29,7 @@
     - imroiprop: getting properties from an image ROI
     
     
-<<<<<<< HEAD
- 2.2. Image Alignment and Transformation
-=======
     2.2. Image Alignment and Transformation
->>>>>>> f8817ac2
     - rotate2D: rotate points by an angle about a center;
     - flat2im: transforms a flat vector into a 2D image
     - im2flat: transforms a 2D image in a flat vector
